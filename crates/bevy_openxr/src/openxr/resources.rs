use std::sync::Arc;

use bevy::prelude::*;
use bevy::render::extract_resource::ExtractResource;

use crate::error::OxrError;
use crate::graphics::*;
use crate::layer_builder::{CompositionLayer, LayerProvider};
use crate::session::OxrSession;
use crate::types::*;

/// Wrapper around an [`Entry`](openxr::Entry) with some methods overridden to use bevy types.
///
/// See [`openxr::Entry`] for other available methods.
#[derive(Deref, Clone)]
pub struct OxrEntry(pub openxr::Entry);

impl OxrEntry {
    /// Enumerate available extensions for this OpenXR runtime.
    pub fn enumerate_extensions(&self) -> Result<OxrExtensions> {
        Ok(self.0.enumerate_extensions().map(Into::into)?)
    }

    /// Creates an [`OxrInstance`].
    ///
    /// Calls [`create_instance`](openxr::Entry::create_instance) internally.
    pub fn create_instance(
        &self,
        app_info: AppInfo,
        exts: OxrExtensions,
        layers: &[&str],
        backend: GraphicsBackend,
    ) -> Result<OxrInstance> {
        let available_exts = self.enumerate_extensions()?;

        if !backend.is_available(&available_exts) {
            return Err(OxrError::UnavailableBackend(backend));
        }

        let required_exts = exts | backend.required_exts();

        let instance = self.0.create_instance(
            &openxr::ApplicationInfo {
                application_name: &app_info.name,
                application_version: app_info.version.to_u32(),
                engine_name: "Bevy",
                engine_version: Version::BEVY.to_u32(),
            },
            &required_exts.into(),
            layers,
        )?;

        Ok(OxrInstance(instance, backend, app_info))
    }

    /// Returns a list of all of the backends the OpenXR runtime supports.
    pub fn available_backends(&self) -> Result<Vec<GraphicsBackend>> {
        Ok(GraphicsBackend::available_backends(
            &self.enumerate_extensions()?,
        ))
    }
}

/// Wrapper around [`openxr::Instance`] with additional data for safety and some methods overriden to use bevy types.
///
/// See [`openxr::Instance`] for other available methods.
#[derive(Resource, Deref, Clone)]
pub struct OxrInstance(
    #[deref] pub(crate) openxr::Instance,
    /// [`GraphicsBackend`] is stored here to let us know what graphics API the current instance wants to target.
    pub(crate) GraphicsBackend,
    pub(crate) AppInfo,
);

impl OxrInstance {
    /// Creates an [`OxrInstance`] from an [`openxr::Instance`] if needed.
    /// In the majority of cases, you should use [`create_instance`](OxrEntry::create_instance) instead.
    ///
    /// # Safety
    ///
    /// The OpenXR instance passed in *must* have support for the backend specified.
    pub unsafe fn from_inner(
        instance: openxr::Instance,
        backend: GraphicsBackend,
        info: AppInfo,
    ) -> Self {
        Self(instance, backend, info)
    }

    /// Consumes self and returns the inner [`openxr::Instance`]
    pub fn into_inner(self) -> openxr::Instance {
        self.0
    }

    /// Returns the current backend being used by this instance.
    pub fn backend(&self) -> GraphicsBackend {
        self.1
    }

    /// Returns the [`AppInfo`] being used by this instance.
    pub fn app_info(&self) -> &AppInfo {
        &self.2
    }

    /// Initialize graphics. This is used to create [WgpuGraphics] for the bevy app and to get the [SessionCreateInfo] needed to make an XR session.
    pub fn init_graphics(
        &self,
        system_id: openxr::SystemId,
    ) -> Result<(WgpuGraphics, SessionCreateInfo)> {
        graphics_match!(
            self.1;
            _ => {
                let (graphics, session_info) = Api::init_graphics(&self.2, &self, system_id)?;

                Ok((graphics, SessionCreateInfo(Api::wrap(session_info))))
            }
        )
    }

    /// Creates an [OxrSession]
    ///
    /// Calls [`create_session`](openxr::Instance::create_session) internally.
    ///
    /// # Safety
    ///
    /// `info` must contain valid handles for the graphics api
    pub unsafe fn create_session(
        &self,
        system_id: openxr::SystemId,
        info: SessionCreateInfo,
    ) -> Result<(OxrSession, OxrFrameWaiter, OxrFrameStream)> {
        if !info.0.using_graphics_of_val(&self.1) {
            return Err(OxrError::GraphicsBackendMismatch {
                item: std::any::type_name::<SessionCreateInfo>(),
                backend: info.0.graphics_name(),
                expected_backend: self.1.graphics_name(),
            });
        }
        graphics_match!(
            info.0;
            info => {
                let (session, frame_waiter, frame_stream) = self.0.create_session::<Api>(system_id, &info)?;
                Ok((session.into(), OxrFrameWaiter(frame_waiter), OxrFrameStream(Api::wrap(frame_stream))))
            }
        )
    }
}

/// Graphics agnostic wrapper around [openxr::FrameStream]
#[derive(Resource)]
pub struct OxrFrameStream(pub GraphicsWrap<Self>);

impl GraphicsType for OxrFrameStream {
    type Inner<G: GraphicsExt> = openxr::FrameStream<G>;
}

impl OxrFrameStream {
    /// Creates a new [`OxrFrameStream`] from an [`openxr::FrameStream`].
    /// In the majority of cases, you should use [`create_session`](OxrInstance::create_session) instead.
    pub fn from_inner<G: GraphicsExt>(frame_stream: openxr::FrameStream<G>) -> Self {
        Self(G::wrap(frame_stream))
    }

    /// Indicate that graphics device work is beginning.
    ///
    /// Calls [`begin`](openxr::FrameStream::begin) internally.
    pub fn begin(&mut self) -> openxr::Result<()> {
        graphics_match!(
            &mut self.0;
            stream => stream.begin()
        )
    }

    /// Indicate that all graphics work for the frame has been submitted
    ///
    /// `layers` is an array of references to any type of composition layer that implements [`CompositionLayer`],
    /// e.g. [`CompositionLayerProjection`](crate::layer_builder::CompositionLayerProjection)
    pub fn end(
        &mut self,
        display_time: openxr::Time,
        environment_blend_mode: openxr::EnvironmentBlendMode,
        layers: &[&dyn CompositionLayer],
    ) -> Result<()> {
        graphics_match!(
            &mut self.0;
            stream => {
                let mut new_layers = vec![];

                for (i, layer) in layers.into_iter().enumerate() {
                    if let Some(swapchain) = layer.swapchain() {
                        if !swapchain.0.using_graphics::<Api>() {
                            error!(
                                "Composition layer {i} is using graphics api '{}', expected graphics api '{}'. Excluding layer from frame submission.",
                                swapchain.0.graphics_name(),
                                std::any::type_name::<Api>(),
                            );
                            continue;
                        }
                    }
                    new_layers.push(unsafe { std::mem::transmute(layer.header()) });
                }

                Ok(stream.end(display_time, environment_blend_mode, new_layers.as_slice())?)
            }
        )
    }
}

/// Handle for waiting to render a frame.
///
/// See [`FrameWaiter`](openxr::FrameWaiter) for available methods.
#[derive(Resource, Deref, DerefMut)]
pub struct OxrFrameWaiter(pub openxr::FrameWaiter);

/// Graphics agnostic wrapper around [openxr::Swapchain]
#[derive(Resource)]
pub struct OxrSwapchain(pub GraphicsWrap<Self>);

impl GraphicsType for OxrSwapchain {
    type Inner<G: GraphicsExt> = openxr::Swapchain<G>;
}

impl OxrSwapchain {
    /// Creates a new [`OxrSwapchain`] from an [`openxr::Swapchain`].
    /// In the majority of cases, you should use [`create_swapchain`](OxrSession::create_swapchain) instead.
    pub fn from_inner<G: GraphicsExt>(swapchain: openxr::Swapchain<G>) -> Self {
        Self(G::wrap(swapchain))
    }

    /// Determine the index of the next image to render to in the swapchain image array.
    ///
    /// Calls [`acquire_image`](openxr::Swapchain::acquire_image) internally.
    pub fn acquire_image(&mut self) -> Result<u32> {
        graphics_match!(
            &mut self.0;
            swap => Ok(swap.acquire_image()?)
        )
    }

    /// Wait for the compositor to finish reading from the oldest unwaited acquired image.
    ///
    /// Calls [`wait_image`](openxr::Swapchain::wait_image) internally.
    pub fn wait_image(&mut self, timeout: openxr::Duration) -> Result<()> {
        graphics_match!(
            &mut self.0;
            swap => Ok(swap.wait_image(timeout)?)
        )
    }

    /// Release the oldest acquired image.
    ///
    /// Calls [`release_image`](openxr::Swapchain::release_image) internally.
    pub fn release_image(&mut self) -> Result<()> {
        graphics_match!(
            &mut self.0;
            swap => Ok(swap.release_image()?)
        )
    }

    /// Enumerates swapchain images and converts them to wgpu [`Texture`](wgpu::Texture)s.
    ///
    /// Calls [`enumerate_images`](openxr::Swapchain::enumerate_images) internally.
    pub fn enumerate_images(
        &self,
        device: &wgpu::Device,
        format: wgpu::TextureFormat,
        resolution: UVec2,
    ) -> Result<OxrSwapchainImages> {
        graphics_match!(
            &self.0;
            swap => {
                let mut images = vec![];
                for image in swap.enumerate_images()? {
                    unsafe {
                        images.push(Api::to_wgpu_img(image, device, format, resolution)?);
                    }
                }
                Ok(OxrSwapchainImages(images.leak()))
            }
        )
    }
}

/// Stores the generated swapchain images.
<<<<<<< HEAD
#[derive(Debug, Deref, Resource, Clone, Copy)]
pub struct OxrSwapchainImages(pub &'static [wgpu::Texture]);
=======
#[derive(Debug, Deref, Resource, ExtractResource, Clone)]
pub struct OxrSwapchainImages(pub Arc<Vec<wgpu::Texture>>);
>>>>>>> e410304f

/// Thread safe wrapper around [openxr::Space] representing the stage.
// #[derive(Deref, Clone, Resource)]
// pub struct OxrStage(pub Arc<openxr::Space>);

/// Stores the latest generated [OxrViews]
#[derive(Clone, Resource, ExtractResource, Deref, DerefMut, Default)]
pub struct OxrViews(pub Vec<openxr::View>);

/// Wrapper around [openxr::SystemId] to allow it to be stored as a resource.
#[derive(Debug, Copy, Clone, Deref, Default, Eq, PartialEq, Ord, PartialOrd, Hash, Resource)]
pub struct OxrSystemId(pub openxr::SystemId);

/// Wrapper around [`openxr::Passthrough`].
///
/// Used to [`start`](openxr::Passthrough::start) or [`pause`](openxr::Passthrough::pause) passthrough on the physical device.
///
/// See [`openxr::Passthrough`] for available methods.
#[derive(Resource, Deref, DerefMut)]
pub struct OxrPassthrough(
    #[deref] pub openxr::Passthrough,
    /// The flags are stored here so that they don't need to be passed in again when creating an [`OxrPassthroughLayer`].
    pub openxr::PassthroughFlagsFB,
);

impl OxrPassthrough {
    /// This function can create an [`OxrPassthrough`] from raw openxr types if needed.
    /// In the majority of cases, you should use [`create_passthrough`](OxrSession::create_passthrough) instead.
    pub fn from_inner(passthrough: openxr::Passthrough, flags: openxr::PassthroughFlagsFB) -> Self {
        Self(passthrough, flags)
    }
}

/// Wrapper around [`openxr::Passthrough`].
///
/// Used to create a [`CompositionLayerPassthrough`](crate::layer_builder::CompositionLayerPassthrough), and to [`pause`](openxr::PassthroughLayer::pause) or [`resume`](openxr::PassthroughLayer::resume) rendering of the passthrough layer.
///
/// See [`openxr::PassthroughLayer`] for available methods.
#[derive(Resource, Deref, DerefMut)]
pub struct OxrPassthroughLayer(pub openxr::PassthroughLayer);

#[derive(Resource, Deref, DerefMut, Default)]
pub struct OxrRenderLayers(pub Vec<Box<dyn LayerProvider + Send + Sync>>);

/// Resource storing graphics info for the currently running session.
#[derive(Clone, Copy, Resource, ExtractResource)]
pub struct OxrGraphicsInfo {
    pub blend_mode: EnvironmentBlendMode,
    pub resolution: UVec2,
    pub format: wgpu::TextureFormat,
}

#[derive(Clone)]
/// This is used to store information from startup that is needed to create the session after the instance has been created.
pub struct SessionConfigInfo {
    /// List of blend modes the openxr session can use. If [None], pick the first available blend mode.
    pub blend_modes: Option<Vec<EnvironmentBlendMode>>,
    /// List of formats the openxr session can use. If [None], pick the first available format
    pub formats: Option<Vec<wgpu::TextureFormat>>,
    /// List of resolutions that the openxr swapchain can use. If [None] pick the first available resolution.
    pub resolutions: Option<Vec<UVec2>>,
    /// Graphics info used to create a session.
    pub graphics_info: SessionCreateInfo,
}

#[derive(ExtractResource, Resource, Clone, Default)]
pub struct OxrSessionStarted(pub bool);

/// The frame state returned from [FrameWaiter::wait_frame](openxr::FrameWaiter::wait)
#[derive(Clone, Deref, DerefMut, Resource, ExtractResource)]
pub struct OxrFrameState(pub openxr::FrameState);

/// The root transform's global position for late latching in the render world.
#[derive(ExtractResource, Resource, Clone, Copy, Default)]
pub struct OxrRootTransform(pub GlobalTransform);

#[derive(ExtractResource, Resource, Clone, Copy, Default, Deref, DerefMut, PartialEq)]
/// This is inserted into the world to signify if the session should be cleaned up.
pub struct OxrCleanupSession(pub bool);

/// Instructs systems to add display period
#[derive(Clone, Copy, Default, Resource)]
pub struct Pipelined;<|MERGE_RESOLUTION|>--- conflicted
+++ resolved
@@ -282,13 +282,8 @@
 }
 
 /// Stores the generated swapchain images.
-<<<<<<< HEAD
-#[derive(Debug, Deref, Resource, Clone, Copy)]
+#[derive(Debug, Deref, Resource, Clone, Copy, ExtractResource)]
 pub struct OxrSwapchainImages(pub &'static [wgpu::Texture]);
-=======
-#[derive(Debug, Deref, Resource, ExtractResource, Clone)]
-pub struct OxrSwapchainImages(pub Arc<Vec<wgpu::Texture>>);
->>>>>>> e410304f
 
 /// Thread safe wrapper around [openxr::Space] representing the stage.
 // #[derive(Deref, Clone, Resource)]
