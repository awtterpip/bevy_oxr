<<<<<<< HEAD
=======
use bevy::app::MainScheduleOrder;
use bevy::ecs::schedule::ScheduleLabel;
>>>>>>> 5ce78dac
use bevy::ecs::system::RunSystemOnce;
use bevy::prelude::*;
use bevy::render::extract_resource::ExtractResourcePlugin;
use bevy::render::renderer::RenderAdapter;
use bevy::render::renderer::RenderAdapterInfo;
use bevy::render::renderer::RenderDevice;
use bevy::render::renderer::RenderInstance;
use bevy::render::renderer::RenderQueue;
use bevy::render::settings::RenderCreation;
use bevy::render::MainWorld;
use bevy::render::Render;
use bevy::render::RenderApp;
use bevy::render::RenderPlugin;
use bevy::render::RenderSet;
use bevy::transform::TransformSystem;
use bevy::winit::UpdateMode;
use bevy::winit::WinitSettings;
use bevy_xr::session::session_running;
use bevy_xr::session::status_equals;
use bevy_xr::session::BeginXrSession;
use bevy_xr::session::CreateXrSession;
use bevy_xr::session::DestroyXrSession;
use bevy_xr::session::EndXrSession;
<<<<<<< HEAD
use bevy_xr::session::XrRenderSessionEnding;
use bevy_xr::session::XrSessionExiting;
use bevy_xr::session::XrSharedStatus;
=======
use bevy_xr::session::XrSessionExiting;
>>>>>>> 5ce78dac
use bevy_xr::session::XrStatus;
use bevy_xr::session::XrStatusChanged;

use crate::error::OxrError;
use crate::graphics::*;
use crate::resources::*;
use crate::session::OxrSession;
use crate::session::OxrSessionStatusEvent;
<<<<<<< HEAD
use crate::session_create_info_chain::OxrSessionCreateInfoChain;
=======
>>>>>>> 5ce78dac
use crate::types::*;

use super::exts::OxrEnabledExtensions;

pub fn session_started(started: Option<Res<OxrSessionStarted>>) -> bool {
    started.is_some_and(|started| started.0)
}

pub fn should_render(frame_state: Option<Res<OxrFrameState>>) -> bool {
    frame_state.is_some_and(|frame_state| frame_state.should_render)
}

/// TODO!() better name pls
#[derive(ScheduleLabel, Clone, Debug, PartialEq, Eq, Hash)]
pub struct OxrLast;

#[derive(Debug, Hash, PartialEq, Eq, Clone, Copy, SystemSet)]
pub struct OxrHandleEvents;

pub struct OxrInitPlugin {
    /// Information about the app this is being used to build.
    pub app_info: AppInfo,
    /// Extensions wanted for this session.
    // TODO!() This should be changed to take a simpler list of features wanted that this crate supports. i.e. hand tracking
    pub exts: OxrExtensions,
    /// List of blend modes the openxr session can use. If [None], pick the first available blend mode.
    pub blend_modes: Option<Vec<EnvironmentBlendMode>>,
    /// List of backends the openxr session can use. If [None], pick the first available backend.
    pub backends: Option<Vec<GraphicsBackend>>,
    /// List of formats the openxr session can use. If [None], pick the first available format
    pub formats: Option<Vec<wgpu::TextureFormat>>,
    /// List of resolutions that the openxr swapchain can use. If [None] pick the first available resolution.
    pub resolutions: Option<Vec<UVec2>>,
    /// Passed into the render plugin when added to the app.
    pub synchronous_pipeline_compilation: bool,
}
impl Default for OxrInitPlugin {
    fn default() -> Self {
        Self {
            app_info: default(),
            exts: {
                let mut exts = OxrExtensions::default();
                exts.enable_fb_passthrough();
                exts.enable_hand_tracking();
                exts
            },
            blend_modes: default(),
            backends: default(),
            formats: Some(vec![wgpu::TextureFormat::Rgba8UnormSrgb]),
            resolutions: default(),
            synchronous_pipeline_compilation: default(),
        }
    }
}

#[derive(Component)]
pub struct OxrTrackingRoot;

impl Plugin for OxrInitPlugin {
    fn build(&self, app: &mut App) {
        match self.init_xr() {
            Ok((
                instance,
                system_id,
                WgpuGraphics(device, queue, adapter_info, adapter, wgpu_instance),
                session_create_info,
                enabled_extensions,
            )) => {
<<<<<<< HEAD
                let status = XrSharedStatus::new(XrStatus::Available);

                app.init_non_send_resource::<OxrSessionCreateInfoChain>();
                app.insert_resource(OxrEnabledExtensions(enabled_extensions));
=======
>>>>>>> 5ce78dac
                app.add_plugins((
                    RenderPlugin {
                        render_creation: RenderCreation::manual(
                            device.into(),
                            RenderQueue(queue.into()),
                            RenderAdapterInfo(adapter_info),
                            RenderAdapter(adapter.into()),
                            RenderInstance(wgpu_instance.into()),
                        ),
                        synchronous_pipeline_compilation: self.synchronous_pipeline_compilation,
                    },
                    ExtractResourcePlugin::<OxrCleanupSession>::default(),
                    ExtractResourcePlugin::<XrStatus>::default(),
                    ExtractResourcePlugin::<OxrSessionStarted>::default(),
                ))
                .init_schedule(OxrLast)
                .add_systems(
                    OxrLast,
                    (
<<<<<<< HEAD
                        poll_events
                            .run_if(session_available)
                            .in_set(OxrPreUpdateSet::PollEvents),
                        (
                            (create_xr_session, apply_deferred)
                                .chain()
                                .run_if(on_event::<CreateXrSession>())
                                .run_if(status_equals(XrStatus::Available)),
                            begin_xr_session
                                .run_if(on_event::<BeginXrSession>())
                                .run_if(status_equals(XrStatus::Ready)),
                            end_xr_session
                                .run_if(on_event::<EndXrSession>())
                                .run_if(status_equals(XrStatus::Running)),
                        )
                            .in_set(OxrPreUpdateSet::HandleEvents),
                    ),
=======
                        reset_per_frame_resources,
                        poll_events,
                        create_xr_session
                            .run_if(on_event::<CreateXrSession>())
                            .run_if(status_equals(XrStatus::Available)),
                        begin_xr_session
                            .run_if(on_event::<BeginXrSession>())
                            .run_if(status_equals(XrStatus::Ready)),
                        end_xr_session
                            .run_if(on_event::<EndXrSession>())
                            .run_if(status_equals(XrStatus::Running)),
                        destroy_xr_session
                            .run_if(on_event::<DestroyXrSession>())
                            .run_if(status_equals(XrStatus::Exiting)),
                    )
                        .chain()
                        .in_set(OxrHandleEvents),
>>>>>>> 5ce78dac
                )
                .add_systems(XrSessionExiting, destroy_xr_session)
                .add_systems(
                    PostUpdate,
                    update_root_transform.after(TransformSystem::TransformPropagate),
                )
                .insert_resource(instance.clone())
                .insert_resource(system_id)
                .insert_resource(XrStatus::Available)
                .insert_resource(WinitSettings {
                    focused_mode: UpdateMode::Continuous,
                    unfocused_mode: UpdateMode::Continuous,
                })
                .init_resource::<OxrCleanupSession>()
                .init_resource::<OxrRootTransform>()
                .insert_non_send_resource(session_create_info)
                .configure_sets(OxrLast, OxrHandleEvents);

                app.world
                    .resource_mut::<MainScheduleOrder>()
                    .insert_after(Last, OxrLast);

                app.world
                    .spawn((TransformBundle::default(), OxrTrackingRoot));

                let render_app = app.sub_app_mut(RenderApp);
                render_app
                    .add_systems(
                        Render,
                        destroy_xr_session_render
                            .run_if(resource_equals(OxrCleanupSession(true)))
                            .after(RenderSet::Cleanup),
                    )
                    .add_systems(
                        ExtractSchedule,
                        transfer_xr_resources.run_if(not(session_running)),
                    )
                    .insert_resource(instance)
                    .insert_resource(system_id)
                    .init_resource::<OxrRootTransform>()
                    .init_resource::<OxrCleanupSession>();
            }
            Err(e) => {
                error!("Failed to initialize openxr: {e}");
                app.add_plugins(RenderPlugin::default())
                    .insert_resource(XrStatus::Unavailable);
            }
        };

        app.insert_resource(OxrSessionStarted(false));
    }
}

pub fn update_root_transform(
    mut root_transform: ResMut<OxrRootTransform>,
    root: Query<&GlobalTransform, With<OxrTrackingRoot>>,
) {
    let transform = root.single();

    root_transform.0 = *transform;
}

impl OxrInitPlugin {
<<<<<<< HEAD
    fn init_xr(
        &self,
    ) -> Result<(
        OxrInstance,
        OxrSystemId,
        WgpuGraphics,
        SessionConfigInfo,
        OxrExtensions,
    )> {
        let entry = xr_entry()?;
=======
    fn init_xr(&self) -> Result<(OxrInstance, OxrSystemId, WgpuGraphics, SessionConfigInfo)> {
        #[cfg(windows)]
        let entry = OxrEntry(openxr::Entry::linked());
        #[cfg(not(windows))]
        let entry = OxrEntry(unsafe { openxr::Entry::load()? });
>>>>>>> 5ce78dac

        #[cfg(target_os = "android")]
        entry.initialize_android_loader()?;

        let available_exts = entry.enumerate_extensions()?;

        // check available extensions and send a warning for any wanted extensions that aren't available.
        for ext in available_exts.unavailable_exts(&self.exts) {
            error!(
                "Extension \"{ext}\" not available in the current OpenXR runtime. Disabling extension."
            );
        }

        let available_backends = GraphicsBackend::available_backends(&available_exts);

        // Backend selection
        let backend = if let Some(wanted_backends) = &self.backends {
            let mut backend = None;
            for wanted_backend in wanted_backends {
                if available_backends.contains(wanted_backend) {
                    backend = Some(*wanted_backend);
                    break;
                }
            }
            backend
        } else {
            available_backends.first().copied()
        }
        .ok_or(OxrError::NoAvailableBackend)?;
        info!("{:#?}", available_exts);

        let exts = self.exts.clone() & available_exts;

        let instance = entry.create_instance(
            self.app_info.clone(),
            exts.clone(),
            // &["XR_APILAYER_LUNARG_api_dump"],
            &[],
            backend,
        )?;
        let instance_props = instance.properties()?;

        info!(
            "Loaded OpenXR runtime: {} {}",
            instance_props.runtime_name, instance_props.runtime_version
        );

        let system_id = instance.system(openxr::FormFactor::HEAD_MOUNTED_DISPLAY)?;
        let system_props = instance.system_properties(system_id)?;

        info!(
            "Using system: {}",
            if system_props.system_name.is_empty() {
                "<unnamed>"
            } else {
                &system_props.system_name
            }
        );

        let (graphics, graphics_info) = instance.init_graphics(system_id)?;

        let session_create_info = SessionConfigInfo {
            blend_modes: self.blend_modes.clone(),
            formats: self.formats.clone(),
            resolutions: self.resolutions.clone(),
            graphics_info,
        };

        Ok((
            instance,
            OxrSystemId(system_id),
            graphics,
            session_create_info,
            exts,
        ))
    }
}

fn init_xr_session(
    device: &wgpu::Device,
    instance: &OxrInstance,
    system_id: openxr::SystemId,
    chain: &mut OxrSessionCreateInfoChain,
    SessionConfigInfo {
        blend_modes,
        formats,
        resolutions,
        graphics_info,
    }: SessionConfigInfo,
) -> Result<(
    OxrSession,
    OxrFrameWaiter,
    OxrFrameStream,
    OxrSwapchain,
    OxrSwapchainImages,
    OxrGraphicsInfo,
)> {
    let (session, frame_waiter, frame_stream) =
        unsafe { instance.create_session(system_id, graphics_info, chain)? };

    // TODO!() support other view configurations
    let available_view_configurations = instance.enumerate_view_configurations(system_id)?;
    if !available_view_configurations.contains(&openxr::ViewConfigurationType::PRIMARY_STEREO) {
        return Err(OxrError::NoAvailableViewConfiguration);
    }

    let view_configuration_type = openxr::ViewConfigurationType::PRIMARY_STEREO;

    let view_configuration_views =
        instance.enumerate_view_configuration_views(system_id, view_configuration_type)?;

    let (resolution, _view) = if let Some(resolutions) = &resolutions {
        let mut preferred = None;
        for resolution in resolutions {
            for view_config in view_configuration_views.iter() {
                if view_config.recommended_image_rect_height == resolution.y
                    && view_config.recommended_image_rect_width == resolution.x
                {
                    preferred = Some((*resolution, *view_config));
                }
            }
        }

        if preferred.is_none() {
            for resolution in resolutions {
                for view_config in view_configuration_views.iter() {
                    if view_config.max_image_rect_height >= resolution.y
                        && view_config.max_image_rect_width >= resolution.x
                    {
                        preferred = Some((*resolution, *view_config));
                    }
                }
            }
        }

        preferred
    } else {
        view_configuration_views.first().map(|config| {
            (
                UVec2::new(
                    config.recommended_image_rect_width,
                    config.recommended_image_rect_height,
                ),
                *config,
            )
        })
    }
    .ok_or(OxrError::NoAvailableViewConfiguration)?;

    let available_formats = session.enumerate_swapchain_formats()?;

    let format = if let Some(formats) = &formats {
        let mut format = None;
        for wanted_format in formats {
            if available_formats.contains(wanted_format) {
                format = Some(*wanted_format);
            }
        }
        format
    } else {
        available_formats.first().copied()
    }
    .ok_or(OxrError::NoAvailableFormat)?;
    info!("format: {:?}", format);

    let swapchain = session.create_swapchain(SwapchainCreateInfo {
        create_flags: SwapchainCreateFlags::EMPTY,
        usage_flags: SwapchainUsageFlags::COLOR_ATTACHMENT | SwapchainUsageFlags::SAMPLED,
        format,
        // TODO() add support for multisampling
        sample_count: 1,
        width: resolution.x,
        height: resolution.y,
        face_count: 1,
        array_size: 2,
        mip_count: 1,
    })?;

    let images = swapchain.enumerate_images(device, format, resolution)?;

    let available_blend_modes =
        instance.enumerate_environment_blend_modes(system_id, view_configuration_type)?;
    info!("blend_modes: {:#?}", available_blend_modes);

    // blend mode selection
    let blend_mode = if let Some(wanted_blend_modes) = &blend_modes {
        let mut blend_mode = None;
        for wanted_blend_mode in wanted_blend_modes {
            if available_blend_modes.contains(wanted_blend_mode) {
                blend_mode = Some(*wanted_blend_mode);
                break;
            }
        }
        blend_mode
    } else {
        available_blend_modes.first().copied()
    }
    .ok_or(OxrError::NoAvailableBackend)?;

    let graphics_info = OxrGraphicsInfo {
        blend_mode,
        resolution,
        format,
    };

    Ok((
        session,
        frame_waiter,
        frame_stream,
        swapchain,
        images,
        graphics_info,
    ))
}

pub fn begin_xr_session(session: Res<OxrSession>, mut session_started: ResMut<OxrSessionStarted>) {
    let _span = info_span!("xr_begin_session");
    session
        .begin(openxr::ViewConfigurationType::PRIMARY_STEREO)
        .expect("Failed to begin session");
    session_started.0 = true;
}

pub fn end_xr_session(session: Res<OxrSession>, mut session_started: ResMut<OxrSessionStarted>) {
    let _span = info_span!("xr_end_session");
    session.request_exit().expect("Failed to end session");
    session_started.0 = false;
}

/// This is used solely to transport resources from the main world to the render world.
#[derive(Resource)]
struct OxrRenderResources {
    session: OxrSession,
    frame_stream: OxrFrameStream,
    swapchain: OxrSwapchain,
    images: OxrSwapchainImages,
    graphics_info: OxrGraphicsInfo,
}

pub fn create_xr_session(
    device: Res<RenderDevice>,
    instance: Res<OxrInstance>,
    create_info: NonSend<SessionConfigInfo>,
    mut create_info_chain: NonSendMut<OxrSessionCreateInfoChain>,
    system_id: Res<OxrSystemId>,
    mut commands: Commands,
) {
    info!("creating session!");
    match init_xr_session(
        device.wgpu_device(),
        &instance,
        **system_id,
        &mut create_info_chain,
        create_info.clone(),
    ) {
        Ok((session, frame_waiter, frame_stream, swapchain, images, graphics_info)) => {
            commands.insert_resource(session.clone());
            commands.insert_resource(frame_waiter);
            commands.insert_resource(images.clone());
            commands.insert_resource(graphics_info.clone());
            commands.insert_resource(OxrRenderResources {
                session,
                frame_stream,
                swapchain,
                images,
                graphics_info,
            });
        }
        Err(e) => error!("Failed to initialize XrSession: {e}"),
    }
}

<<<<<<< HEAD
pub fn begin_xr_session(session: Res<OxrSession>, session_started: Res<OxrSessionStarted>) {
    let _span = info_span!("xr_begin_session");
    info!("begining session!");
    session
        .begin(openxr::ViewConfigurationType::PRIMARY_STEREO)
        .expect("Failed to begin session");
    session_started.set(true);
}

pub fn end_xr_session(session: Res<OxrSession>, session_started: Res<OxrSessionStarted>) {
    let _span = info_span!("xr_end_session");
    info!("ending session!");
    session
        .request_exit()
        .expect("Failed to request session exit");
    // session.end().expect("Failed to end session");
    // session_started.set(false);
}

=======
>>>>>>> 5ce78dac
/// This system transfers important render resources from the main world to the render world when a session is created.
pub fn transfer_xr_resources(mut commands: Commands, mut world: ResMut<MainWorld>) {
    let Some(OxrRenderResources {
        session,
        frame_stream,
        swapchain,
        images,
        graphics_info,
    }) = world.remove_resource()
    else {
        return;
    };

    commands.insert_resource(session);
    commands.insert_resource(frame_stream);
    commands.insert_resource(swapchain);
    commands.insert_resource(images);
    commands.insert_resource(graphics_info);
}

/// Polls any OpenXR events and handles them accordingly
pub fn poll_events(
    instance: Res<OxrInstance>,
    mut status: ResMut<XrStatus>,
    mut changed_event: EventWriter<XrStatusChanged>,
    mut session_status_events: EventWriter<OxrSessionStatusEvent>,
) {
    let _span = info_span!("xr_poll_events");
    let mut buffer = Default::default();
    while let Some(event) = instance
        .poll_event(&mut buffer)
        .expect("Failed to poll event")
    {
        use openxr::Event::*;
        match event {
            SessionStateChanged(state) => {
                use openxr::SessionState;

                let state = state.state();

                info!("entered XR state {:?}", state);

                let new_status = match state {
                    SessionState::IDLE => {
<<<<<<< HEAD
                        if status.get() == XrStatus::Available {
                            session_status_events.send(OxrSessionStatusEvent::Created);
                            info!("sending create info");
=======
                        if *status == XrStatus::Available {
                            session_status_events.send(OxrSessionStatusEvent::Created);
>>>>>>> 5ce78dac
                        }
                        XrStatus::Idle
                    }
                    SessionState::READY => XrStatus::Ready,
                    SessionState::SYNCHRONIZED | SessionState::VISIBLE | SessionState::FOCUSED => {
                        XrStatus::Running
                    }
                    SessionState::STOPPING => XrStatus::Stopping,
                    SessionState::EXITING | SessionState::LOSS_PENDING => {
                        session_status_events.send(OxrSessionStatusEvent::AboutToBeDestroyed);
<<<<<<< HEAD
                        info!("sending destroy info");
=======
>>>>>>> 5ce78dac
                        XrStatus::Exiting
                    }
                    _ => unreachable!(),
                };
                changed_event.send(XrStatusChanged(new_status));
                *status = new_status;
            }
            InstanceLossPending(_) => {}
            EventsLost(e) => warn!("lost {} XR events", e.lost_event_count()),
            _ => {}
        }
    }
}

pub fn reset_per_frame_resources(mut cleanup: ResMut<OxrCleanupSession>) {
    **cleanup = false;
}

pub fn destroy_xr_session(mut commands: Commands) {
    commands.remove_resource::<OxrFrameWaiter>();
    commands.remove_resource::<OxrSwapchainImages>();
    commands.remove_resource::<OxrGraphicsInfo>();
}

pub fn destroy_xr_session_render(world: &mut World) {
    world.remove_resource::<OxrSwapchain>();
    world.remove_resource::<OxrFrameStream>();
    world.remove_resource::<OxrSwapchainImages>();
    world.remove_resource::<OxrGraphicsInfo>();
<<<<<<< HEAD
    world.run_schedule(XrRenderSessionEnding);
    world.run_system_once(apply_deferred);
    if let Some(sess) = world.remove_resource::<OxrSession>() {
        unsafe {
            (sess.instance().fp().destroy_session)(sess.as_raw());
        }
        Box::leak(Box::new(sess));
    }
=======
    world.run_system_once(apply_deferred);
    world.run_schedule(XrSessionExiting);
    world.run_system_once(apply_deferred);
    world.remove_resource::<OxrSession>();
    world.insert_resource(OxrSessionStarted(false));
>>>>>>> 5ce78dac
}<|MERGE_RESOLUTION|>--- conflicted
+++ resolved
@@ -1,8 +1,5 @@
-<<<<<<< HEAD
-=======
 use bevy::app::MainScheduleOrder;
 use bevy::ecs::schedule::ScheduleLabel;
->>>>>>> 5ce78dac
 use bevy::ecs::system::RunSystemOnce;
 use bevy::prelude::*;
 use bevy::render::extract_resource::ExtractResourcePlugin;
@@ -26,13 +23,7 @@
 use bevy_xr::session::CreateXrSession;
 use bevy_xr::session::DestroyXrSession;
 use bevy_xr::session::EndXrSession;
-<<<<<<< HEAD
-use bevy_xr::session::XrRenderSessionEnding;
 use bevy_xr::session::XrSessionExiting;
-use bevy_xr::session::XrSharedStatus;
-=======
-use bevy_xr::session::XrSessionExiting;
->>>>>>> 5ce78dac
 use bevy_xr::session::XrStatus;
 use bevy_xr::session::XrStatusChanged;
 
@@ -41,10 +32,7 @@
 use crate::resources::*;
 use crate::session::OxrSession;
 use crate::session::OxrSessionStatusEvent;
-<<<<<<< HEAD
 use crate::session_create_info_chain::OxrSessionCreateInfoChain;
-=======
->>>>>>> 5ce78dac
 use crate::types::*;
 
 use super::exts::OxrEnabledExtensions;
@@ -113,13 +101,8 @@
                 session_create_info,
                 enabled_extensions,
             )) => {
-<<<<<<< HEAD
-                let status = XrSharedStatus::new(XrStatus::Available);
-
                 app.init_non_send_resource::<OxrSessionCreateInfoChain>();
                 app.insert_resource(OxrEnabledExtensions(enabled_extensions));
-=======
->>>>>>> 5ce78dac
                 app.add_plugins((
                     RenderPlugin {
                         render_creation: RenderCreation::manual(
@@ -139,25 +122,6 @@
                 .add_systems(
                     OxrLast,
                     (
-<<<<<<< HEAD
-                        poll_events
-                            .run_if(session_available)
-                            .in_set(OxrPreUpdateSet::PollEvents),
-                        (
-                            (create_xr_session, apply_deferred)
-                                .chain()
-                                .run_if(on_event::<CreateXrSession>())
-                                .run_if(status_equals(XrStatus::Available)),
-                            begin_xr_session
-                                .run_if(on_event::<BeginXrSession>())
-                                .run_if(status_equals(XrStatus::Ready)),
-                            end_xr_session
-                                .run_if(on_event::<EndXrSession>())
-                                .run_if(status_equals(XrStatus::Running)),
-                        )
-                            .in_set(OxrPreUpdateSet::HandleEvents),
-                    ),
-=======
                         reset_per_frame_resources,
                         poll_events,
                         create_xr_session
@@ -175,7 +139,6 @@
                     )
                         .chain()
                         .in_set(OxrHandleEvents),
->>>>>>> 5ce78dac
                 )
                 .add_systems(XrSessionExiting, destroy_xr_session)
                 .add_systems(
@@ -239,7 +202,6 @@
 }
 
 impl OxrInitPlugin {
-<<<<<<< HEAD
     fn init_xr(
         &self,
     ) -> Result<(
@@ -249,14 +211,10 @@
         SessionConfigInfo,
         OxrExtensions,
     )> {
-        let entry = xr_entry()?;
-=======
-    fn init_xr(&self) -> Result<(OxrInstance, OxrSystemId, WgpuGraphics, SessionConfigInfo)> {
         #[cfg(windows)]
         let entry = OxrEntry(openxr::Entry::linked());
         #[cfg(not(windows))]
         let entry = OxrEntry(unsafe { openxr::Entry::load()? });
->>>>>>> 5ce78dac
 
         #[cfg(target_os = "android")]
         entry.initialize_android_loader()?;
@@ -529,28 +487,6 @@
     }
 }
 
-<<<<<<< HEAD
-pub fn begin_xr_session(session: Res<OxrSession>, session_started: Res<OxrSessionStarted>) {
-    let _span = info_span!("xr_begin_session");
-    info!("begining session!");
-    session
-        .begin(openxr::ViewConfigurationType::PRIMARY_STEREO)
-        .expect("Failed to begin session");
-    session_started.set(true);
-}
-
-pub fn end_xr_session(session: Res<OxrSession>, session_started: Res<OxrSessionStarted>) {
-    let _span = info_span!("xr_end_session");
-    info!("ending session!");
-    session
-        .request_exit()
-        .expect("Failed to request session exit");
-    // session.end().expect("Failed to end session");
-    // session_started.set(false);
-}
-
-=======
->>>>>>> 5ce78dac
 /// This system transfers important render resources from the main world to the render world when a session is created.
 pub fn transfer_xr_resources(mut commands: Commands, mut world: ResMut<MainWorld>) {
     let Some(OxrRenderResources {
@@ -595,14 +531,8 @@
 
                 let new_status = match state {
                     SessionState::IDLE => {
-<<<<<<< HEAD
-                        if status.get() == XrStatus::Available {
-                            session_status_events.send(OxrSessionStatusEvent::Created);
-                            info!("sending create info");
-=======
                         if *status == XrStatus::Available {
                             session_status_events.send(OxrSessionStatusEvent::Created);
->>>>>>> 5ce78dac
                         }
                         XrStatus::Idle
                     }
@@ -613,10 +543,6 @@
                     SessionState::STOPPING => XrStatus::Stopping,
                     SessionState::EXITING | SessionState::LOSS_PENDING => {
                         session_status_events.send(OxrSessionStatusEvent::AboutToBeDestroyed);
-<<<<<<< HEAD
-                        info!("sending destroy info");
-=======
->>>>>>> 5ce78dac
                         XrStatus::Exiting
                     }
                     _ => unreachable!(),
@@ -646,20 +572,9 @@
     world.remove_resource::<OxrFrameStream>();
     world.remove_resource::<OxrSwapchainImages>();
     world.remove_resource::<OxrGraphicsInfo>();
-<<<<<<< HEAD
-    world.run_schedule(XrRenderSessionEnding);
-    world.run_system_once(apply_deferred);
-    if let Some(sess) = world.remove_resource::<OxrSession>() {
-        unsafe {
-            (sess.instance().fp().destroy_session)(sess.as_raw());
-        }
-        Box::leak(Box::new(sess));
-    }
-=======
     world.run_system_once(apply_deferred);
     world.run_schedule(XrSessionExiting);
     world.run_system_once(apply_deferred);
     world.remove_resource::<OxrSession>();
     world.insert_resource(OxrSessionStarted(false));
->>>>>>> 5ce78dac
 }