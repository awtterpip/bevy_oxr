use bevy::{
    app::{MainScheduleOrder, SubApp},
    ecs::{query::QuerySingleError, schedule::MainThreadExecutor},
    prelude::*,
    render::{
        camera::{ManualTextureView, ManualTextureViewHandle, ManualTextureViews, RenderTarget},
        extract_resource::ExtractResourcePlugin,
        pipelined_rendering::{PipelinedRenderingPlugin, RenderAppChannels, RenderExtractApp},
        view::ExtractedView,
        Render, RenderApp, RenderSet,
    },
    tasks::ComputeTaskPool,
    transform::TransformSystem,
};
use bevy_xr::{
    camera::{XrCamera, XrCameraBundle, XrProjection},
    session::{session_running, XrSessionExiting},
};
use openxr::ViewStateFlags;

use crate::{
    init::{session_started, OxrHandleEvents, OxrLast, OxrTrackingRoot},
    layer_builder::ProjectionLayer,
    session::OxrSession,
};
<<<<<<< HEAD
use crate::{reference_space::OxrPrimaryReferenceSpace, resources::*, session::OxrSession};
=======
use crate::{reference_space::OxrPrimaryReferenceSpace, resources::*};

#[derive(Debug, Hash, PartialEq, Eq, Clone, Copy, SystemSet)]
pub struct OxrRenderBegin;

#[derive(Debug, Hash, PartialEq, Eq, Clone, Copy, SystemSet)]
pub struct OxrRenderEnd;
>>>>>>> 5ce78dac

pub struct OxrRenderPlugin;

impl Plugin for OxrRenderPlugin {
    fn build(&self, app: &mut App) {
        if app.is_plugin_added::<PipelinedRenderingPlugin>() {
            app.init_resource::<Pipelined>();

            let mut schedule_order = app.world.resource_mut::<MainScheduleOrder>();

            if let Some(pos) = schedule_order
                .labels
                .iter()
                .position(|label| (**label).eq(&OxrLast))
            {
                schedule_order.labels.remove(pos);
            }

            if let Some(sub_app) = app.remove_sub_app(RenderExtractApp) {
                app.insert_sub_app(RenderExtractApp, SubApp::new(sub_app.app, update_rendering));
            }
        }

        app.add_plugins((
            ExtractResourcePlugin::<OxrFrameState>::default(),
            ExtractResourcePlugin::<OxrRootTransform>::default(),
            ExtractResourcePlugin::<OxrGraphicsInfo>::default(),
            ExtractResourcePlugin::<OxrSwapchainImages>::default(),
            ExtractResourcePlugin::<OxrViews>::default(),
        ))
        .add_systems(
            PreUpdate,
            (locate_views, update_views)
                .chain()
                // .run_if(should_render)
                .run_if(session_started),
        )
        .add_systems(
            OxrLast,
            (
                wait_frame.run_if(session_started),
                update_cameras.run_if(session_started),
                init_views.run_if(resource_added::<OxrSession>),
                apply_deferred,
            )
                .chain()
                .after(OxrHandleEvents),
        )
        .add_systems(XrSessionExiting, clean_views)
        .init_resource::<OxrViews>();

        let render_app = app.sub_app_mut(RenderApp);
        render_app
            .configure_sets(
                Render,
                OxrRenderBegin
                    .after(RenderSet::ExtractCommands)
                    .before(RenderSet::PrepareAssets)
                    .before(RenderSet::ManageViews),
            )
            .configure_sets(
                Render,
                OxrRenderEnd
                    .after(RenderSet::Render)
                    .before(RenderSet::Cleanup),
            )
            .add_systems(Last, wait_frame.run_if(session_started));
        app.sub_app_mut(RenderApp)
            .add_systems(
                Render,
                (
                    begin_frame,
                    insert_texture_views,
                    locate_views,
                    update_views_render_world,
                    wait_image,
                )
                    .chain()
                    .run_if(session_started)
                    .in_set(OxrRenderBegin),
            )
            .add_systems(
<<<<<<< HEAD
                PostUpdate,
                (locate_views, update_views)
                    .chain()
                    .run_if(session_running)
                    .before(TransformSystem::TransformPropagate),
            )
            .add_systems(XrSessionExiting, clean_views);
        app.sub_app_mut(RenderApp)
            .add_systems(
=======
>>>>>>> 5ce78dac
                Render,
                (release_image, end_frame)
                    .chain()
                    .run_if(session_started)
                    .in_set(OxrRenderEnd),
            )
            .insert_resource(OxrRenderLayers(vec![Box::new(ProjectionLayer)]));
        // .add_systems(
        //     XrSessionExiting,
        //     (
        //         |mut cmds: Commands| cmds.remove_resource::<OxrRenderLayers>(),
        //         clean_views,
        //     ),
        // );

        // app.add_systems(
        //     PreUpdate,
        //     (
        //         init_views.run_if(resource_added::<OxrGraphicsInfo>),
        //         locate_views.run_if(session_running),
        //         update_views.run_if(session_running),
        //     )
        //         .chain(), // .after(OxrPreUpdateSet::UpdateNonCriticalComponents),
        // )
        // .add_systems(
        //     PostUpdate,
        //     (locate_views, update_views)
        //         .chain()
        //         .run_if(session_running)
        //         .before(TransformSystem::TransformPropagate),
        // )
        // .add_systems(Last, wait_frame.run_if(session_started));
        // app.sub_app_mut(RenderApp)
        //     .add_systems(
        //         Render,
        //         (
        //             (
        //                 insert_texture_views,
        //                 locate_views.run_if(resource_exists::<OxrPrimaryReferenceSpace>),
        //                 update_views_render_world,
        //             )
        //                 .chain()
        //                 .in_set(RenderSet::PrepareAssets),
        //             begin_frame
        //                 .before(RenderSet::Queue)
        //                 .before(insert_texture_views),
        //             wait_image.in_set(RenderSet::Render).before(render_system),
        //             (release_image, end_frame)
        //                 .chain()
        //                 .in_set(RenderSet::Cleanup),
        //         )
        //             .run_if(session_started),
        //     )
        //     .insert_resource(OxrRenderLayers(vec![Box::new(ProjectionLayer)]));
    }
}

// This function waits for the rendering world to be received,
// runs extract, and then sends the rendering world back to the render thread.
//
// modified pipelined rendering extract function
fn update_rendering(app_world: &mut World, _sub_app: &mut App) {
    app_world.resource_scope(|world, main_thread_executor: Mut<MainThreadExecutor>| {
        world.resource_scope(|world, mut render_channels: Mut<RenderAppChannels>| {
            // we use a scope here to run any main thread tasks that the render world still needs to run
            // while we wait for the render world to be received.
            let mut render_app = ComputeTaskPool::get()
                .scope_with_executor(true, Some(&*main_thread_executor.0), |s| {
                    s.spawn(async { render_channels.recv().await });
                })
                .pop()
                .unwrap();

            world.run_schedule(OxrLast);

            render_app.extract(world);

            render_channels.send_blocking(render_app);
        });
    });
}

pub const XR_TEXTURE_INDEX: u32 = 3383858418;

pub fn clean_views(
    mut manual_texture_views: ResMut<ManualTextureViews>,
    mut commands: Commands,
    cam_query: Query<(Entity, &XrCamera)>,
) {
    for (e, cam) in &cam_query {
        manual_texture_views.remove(&ManualTextureViewHandle(XR_TEXTURE_INDEX + cam.0));
        commands.entity(e).despawn_recursive();
    }
}

// TODO: have cameras initialized externally and then recieved by this function.
/// This is needed to properly initialize the texture views so that bevy will set them to the correct resolution despite them being updated in the render world.
pub fn init_views(
    graphics_info: Res<OxrGraphicsInfo>,
    mut manual_texture_views: ResMut<ManualTextureViews>,
    swapchain_images: Res<OxrSwapchainImages>,
    root: Query<Entity, With<OxrTrackingRoot>>,
    mut commands: Commands,
) {
    let _span = info_span!("xr_init_views");
    let temp_tex = swapchain_images.first().unwrap();
    // this for loop is to easily add support for quad or mono views in the future.
    for index in 0..2 {
        info!("{}", graphics_info.resolution);
        let view_handle =
            add_texture_view(&mut manual_texture_views, temp_tex, &graphics_info, index);

        let cam = commands
            .spawn((
                XrCameraBundle {
                    camera: Camera {
                        target: RenderTarget::TextureView(view_handle),
                        ..Default::default()
                    },
                    view: XrCamera(index),
                    ..Default::default()
                },
                // OpenXrTracker,
                // XrRoot::default(),
            ))
            .id();
        match root.get_single() {
            Ok(root) => {
                commands.entity(root).add_child(cam);
            }
            Err(QuerySingleError::NoEntities(_)) => {
                warn!("No OxrTrackingRoot!");
            }
            Err(QuerySingleError::MultipleEntities(_)) => {
                warn!("Multiple OxrTrackingRoots! this is not allowed");
            }
        }
    }
}

pub fn wait_frame(mut frame_waiter: ResMut<OxrFrameWaiter>, mut commands: Commands) {
    let _span = info_span!("xr_wait_frame");
    let state = frame_waiter.wait().expect("Failed to wait frame");
    // Here we insert the predicted display time for when this frame will be displayed.
    // TODO: don't add predicted_display_period if pipelined rendering plugin not enabled
    commands.insert_resource(OxrFrameState(state));
}

pub fn update_cameras(
    frame_state: Res<OxrFrameState>,
    mut cameras: Query<&mut Camera, With<XrCamera>>,
) {
    if frame_state.is_changed() {
        for mut camera in &mut cameras {
            camera.is_active = frame_state.should_render
        }
    }
}

pub fn locate_views(
    session: Res<OxrSession>,
    ref_space: Res<OxrPrimaryReferenceSpace>,
    frame_state: Res<OxrFrameState>,
    mut openxr_views: ResMut<OxrViews>,
    pipelined: Option<Res<Pipelined>>,
) {
    let time = if pipelined.is_some() {
        openxr::Time::from_nanos(
            frame_state.predicted_display_time.as_nanos()
                + frame_state.predicted_display_period.as_nanos(),
        )
    } else {
        frame_state.predicted_display_time
    };
    let (flags, xr_views) = session
        .locate_views(
            openxr::ViewConfigurationType::PRIMARY_STEREO,
            time,
            &ref_space,
        )
        .expect("Failed to locate views");

    match (
        flags & ViewStateFlags::ORIENTATION_VALID == ViewStateFlags::ORIENTATION_VALID,
        flags & ViewStateFlags::POSITION_VALID == ViewStateFlags::POSITION_VALID,
    ) {
        (true, true) => *openxr_views = OxrViews(xr_views),
        (true, false) => {
            for (i, view) in openxr_views.iter_mut().enumerate() {
                let Some(xr_view) = xr_views.get(i) else {
                    break;
                };
                view.pose.orientation = xr_view.pose.orientation;
            }
        }
        (false, true) => {
            for (i, view) in openxr_views.iter_mut().enumerate() {
                let Some(xr_view) = xr_views.get(i) else {
                    break;
                };
                view.pose.position = xr_view.pose.position;
            }
        }
        (false, false) => {}
    }
}

pub fn update_views(
    mut query: Query<(&mut Transform, &mut XrProjection, &XrCamera)>,
    views: ResMut<OxrViews>,
) {
    for (mut transform, mut projection, camera) in query.iter_mut() {
        let Some(view) = views.get(camera.0 as usize) else {
            continue;
        };

        let projection_matrix = calculate_projection(projection.near, view.fov);
        projection.projection_matrix = projection_matrix;

        let openxr::Quaternionf { x, y, z, w } = view.pose.orientation;
        let rotation = Quat::from_xyzw(x, y, z, w);
        transform.rotation = rotation;
        let openxr::Vector3f { x, y, z } = view.pose.position;
        let translation = Vec3::new(x, y, z);
        transform.translation = translation;
    }
}

pub fn update_views_render_world(
    views: Res<OxrViews>,
    root: Res<OxrRootTransform>,
    mut query: Query<(&mut ExtractedView, &XrCamera)>,
) {
    for (mut extracted_view, camera) in query.iter_mut() {
        let Some(view) = views.get(camera.0 as usize) else {
            continue;
        };
        let mut transform = Transform::IDENTITY;
        let openxr::Quaternionf { x, y, z, w } = view.pose.orientation;
        let rotation = Quat::from_xyzw(x, y, z, w);
        transform.rotation = rotation;
        let openxr::Vector3f { x, y, z } = view.pose.position;
        let translation = Vec3::new(x, y, z);
        transform.translation = translation;
        extracted_view.transform = root.0.mul_transform(transform);
    }
}

fn calculate_projection(near_z: f32, fov: openxr::Fovf) -> Mat4 {
    //  symmetric perspective for debugging
    // let x_fov = (self.fov.angle_left.abs() + self.fov.angle_right.abs());
    // let y_fov = (self.fov.angle_up.abs() + self.fov.angle_down.abs());
    // return Mat4::perspective_infinite_reverse_rh(y_fov, x_fov / y_fov, self.near);

    let is_vulkan_api = false; // FIXME wgpu probably abstracts this
    let far_z = -1.; //   use infinite proj
                     // let far_z = self.far;

    let tan_angle_left = fov.angle_left.tan();
    let tan_angle_right = fov.angle_right.tan();

    let tan_angle_down = fov.angle_down.tan();
    let tan_angle_up = fov.angle_up.tan();

    let tan_angle_width = tan_angle_right - tan_angle_left;

    // Set to tanAngleDown - tanAngleUp for a clip space with positive Y
    // down (Vulkan). Set to tanAngleUp - tanAngleDown for a clip space with
    // positive Y up (OpenGL / D3D / Metal).
    // const float tanAngleHeight =
    //     graphicsApi == GRAPHICS_VULKAN ? (tanAngleDown - tanAngleUp) : (tanAngleUp - tanAngleDown);
    let tan_angle_height = if is_vulkan_api {
        tan_angle_down - tan_angle_up
    } else {
        tan_angle_up - tan_angle_down
    };

    // Set to nearZ for a [-1,1] Z clip space (OpenGL / OpenGL ES).
    // Set to zero for a [0,1] Z clip space (Vulkan / D3D / Metal).
    // const float offsetZ =
    //     (graphicsApi == GRAPHICS_OPENGL || graphicsApi == GRAPHICS_OPENGL_ES) ? nearZ : 0;
    // FIXME handle enum of graphics apis
    let offset_z = 0.;

    let mut cols: [f32; 16] = [0.0; 16];

    if far_z <= near_z {
        // place the far plane at infinity
        cols[0] = 2. / tan_angle_width;
        cols[4] = 0.;
        cols[8] = (tan_angle_right + tan_angle_left) / tan_angle_width;
        cols[12] = 0.;

        cols[1] = 0.;
        cols[5] = 2. / tan_angle_height;
        cols[9] = (tan_angle_up + tan_angle_down) / tan_angle_height;
        cols[13] = 0.;

        cols[2] = 0.;
        cols[6] = 0.;
        cols[10] = -1.;
        cols[14] = -(near_z + offset_z);

        cols[3] = 0.;
        cols[7] = 0.;
        cols[11] = -1.;
        cols[15] = 0.;

        //  bevy uses the _reverse_ infinite projection
        //  https://dev.theomader.com/depth-precision/
        let z_reversal = Mat4::from_cols_array_2d(&[
            [1f32, 0., 0., 0.],
            [0., 1., 0., 0.],
            [0., 0., -1., 0.],
            [0., 0., 1., 1.],
        ]);

        return z_reversal * Mat4::from_cols_array(&cols);
    } else {
        // normal projection
        cols[0] = 2. / tan_angle_width;
        cols[4] = 0.;
        cols[8] = (tan_angle_right + tan_angle_left) / tan_angle_width;
        cols[12] = 0.;

        cols[1] = 0.;
        cols[5] = 2. / tan_angle_height;
        cols[9] = (tan_angle_up + tan_angle_down) / tan_angle_height;
        cols[13] = 0.;

        cols[2] = 0.;
        cols[6] = 0.;
        cols[10] = -(far_z + offset_z) / (far_z - near_z);
        cols[14] = -(far_z * (near_z + offset_z)) / (far_z - near_z);

        cols[3] = 0.;
        cols[7] = 0.;
        cols[11] = -1.;
        cols[15] = 0.;
    }

    Mat4::from_cols_array(&cols)
}

/// # Safety
/// Images inserted into texture views here should not be written to until [`wait_image`] is ran
pub fn insert_texture_views(
    swapchain_images: Res<OxrSwapchainImages>,
    mut swapchain: ResMut<OxrSwapchain>,
    mut manual_texture_views: ResMut<ManualTextureViews>,
    graphics_info: Res<OxrGraphicsInfo>,
) {
    let _span = info_span!("xr_insert_texture_views");
    let index = swapchain.acquire_image().expect("Failed to acquire image");
    let image = &swapchain_images[index as usize];

    for i in 0..2 {
        add_texture_view(&mut manual_texture_views, image, &graphics_info, i);
    }
}

pub fn wait_image(mut swapchain: ResMut<OxrSwapchain>) {
    swapchain
        .wait_image(openxr::Duration::INFINITE)
        .expect("Failed to wait image");
}

pub fn add_texture_view(
    manual_texture_views: &mut ManualTextureViews,
    texture: &wgpu::Texture,
    info: &OxrGraphicsInfo,
    index: u32,
) -> ManualTextureViewHandle {
    let view = texture.create_view(&wgpu::TextureViewDescriptor {
        dimension: Some(wgpu::TextureViewDimension::D2),
        array_layer_count: Some(1),
        base_array_layer: index,
        ..default()
    });
    let view = ManualTextureView {
        texture_view: view.into(),
        size: info.resolution,
        format: info.format,
    };
    let handle = ManualTextureViewHandle(XR_TEXTURE_INDEX + index);
    manual_texture_views.insert(handle, view);
    handle
}

pub fn begin_frame(mut frame_stream: ResMut<OxrFrameStream>) {
    frame_stream.begin().expect("Failed to begin frame")
}

pub fn release_image(mut swapchain: ResMut<OxrSwapchain>) {
    let _span = info_span!("xr_release_image");
    #[cfg(target_os = "android")]
    {
        let ctx = ndk_context::android_context();
        let vm = unsafe { jni::JavaVM::from_raw(ctx.vm().cast()) }.unwrap();
        let env = vm.attach_current_thread_as_daemon();
    }
    swapchain.release_image().unwrap();
}

pub fn end_frame(world: &mut World) {
    let _span = info_span!("xr_end_frame");
    #[cfg(target_os = "android")]
    {
        let ctx = ndk_context::android_context();
        let vm = unsafe { jni::JavaVM::from_raw(ctx.vm().cast()) }.unwrap();
        let env = vm.attach_current_thread_as_daemon();
    }
    world.resource_scope::<OxrFrameStream, ()>(|world, mut frame_stream| {
        let mut layers = vec![];
        let frame_state = world.resource::<OxrFrameState>();
        if frame_state.should_render {
            for layer in world.resource::<OxrRenderLayers>().iter() {
                if let Some(layer) = layer.get(world) {
                    layers.push(layer);
                }
            }
        }
        let layers: Vec<_> = layers.iter().map(Box::as_ref).collect();
        frame_stream
            .end(
                frame_state.predicted_display_time,
                world.resource::<OxrGraphicsInfo>().blend_mode,
                &layers,
            )
            .expect("Failed to end frame");
    });
}<|MERGE_RESOLUTION|>--- conflicted
+++ resolved
@@ -23,9 +23,6 @@
     layer_builder::ProjectionLayer,
     session::OxrSession,
 };
-<<<<<<< HEAD
-use crate::{reference_space::OxrPrimaryReferenceSpace, resources::*, session::OxrSession};
-=======
 use crate::{reference_space::OxrPrimaryReferenceSpace, resources::*};
 
 #[derive(Debug, Hash, PartialEq, Eq, Clone, Copy, SystemSet)]
@@ -33,7 +30,6 @@
 
 #[derive(Debug, Hash, PartialEq, Eq, Clone, Copy, SystemSet)]
 pub struct OxrRenderEnd;
->>>>>>> 5ce78dac
 
 pub struct OxrRenderPlugin;
 
@@ -116,18 +112,6 @@
                     .in_set(OxrRenderBegin),
             )
             .add_systems(
-<<<<<<< HEAD
-                PostUpdate,
-                (locate_views, update_views)
-                    .chain()
-                    .run_if(session_running)
-                    .before(TransformSystem::TransformPropagate),
-            )
-            .add_systems(XrSessionExiting, clean_views);
-        app.sub_app_mut(RenderApp)
-            .add_systems(
-=======
->>>>>>> 5ce78dac
                 Render,
                 (release_image, end_frame)
                     .chain()
